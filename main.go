--- conflicted
+++ resolved
@@ -110,10 +110,7 @@
 			Name:         filepath.Base(node.Key),
 			Addresses:    make(map[string]string),
 			PathPrefixes: make(map[string]string),
-<<<<<<< HEAD
 			PathHosts:    make(map[string]string),
-=======
->>>>>>> 62c0ba98
 		}
 		for _, child := range node.Nodes {
 			switch filepath.Base(child.Key) {
